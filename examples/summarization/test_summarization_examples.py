--- conflicted
+++ resolved
@@ -23,18 +23,12 @@
 logger = logging.getLogger()
 FP16_EVER = False
 CHEAP_ARGS = {
-<<<<<<< HEAD
     "theseus_init_copy": False,
     "theseus_replace_rate": 0,
     "logger": "default",
+    "num_workers": 2,
     "alpha_hid": 0,
     "unfreeze_embeds": False,
-=======
-    "logger": "default",
-    "num_workers": 2,
-    "alpha_hid": 0,
-    "freeze_embeds": True,
->>>>>>> c01480bb
     "enc_only": False,
     "tgt_suffix": "",
     "resume_from_checkpoint": None,
@@ -79,13 +73,9 @@
     "student_encoder_layers": 1,
     "alpha_loss_encoder": 0.0,
     "freeze_encoder": False,
-<<<<<<< HEAD
+    "auto_scale_batch_size": False,
     "freeze_decoder": False,
-    "auto_scale_batch_size": False,
     "init_strategy": "bottom",
-=======
-    "auto_scale_batch_size": False,
->>>>>>> c01480bb
 }
 
 
@@ -94,12 +84,7 @@
         f.write("\n".join(articles))
 
 
-<<<<<<< HEAD
-BDIR = Path("~/transformers_fork/examples/summarization/bart/").absolute()
-=======
-MSG = "T5 is broken at the moment"
 T5_TINY = "patrickvonplaten/t5-tiny-random"
->>>>>>> c01480bb
 
 
 def make_test_data_dir():
@@ -127,51 +112,6 @@
             freeze_encoder=True,
             gpus=2,
             sortish_sampler=False,
-<<<<<<< HEAD
-        )
-        self._bart_distiller_cli(updates)
-
-    @unittest.skipUnless(torch.cuda.is_available(), "skipping fp16 test")
-    def test_bdc_fp16(self):
-        updates = dict(
-            student_encoder_layers=2,
-            student_decoder_layers=1,
-            alpha_hid=3.0,
-            freeze_encoder=True,
-            gpus=1,
-            fp16=FP16_EVER,
-            fp16_opt_level="O1",
-        )
-        self._bart_distiller_cli(updates)
-
-    @unittest.skipUnless(torch.cuda.is_available(), "skipping fp16 test")
-    def test_bdc_t5_eval_fp16(self):
-        updates = dict(
-            fp16=FP16_EVER,
-            gpus=1,
-            model_type="t5",
-            model_name_or_path="patrickvonplaten/t5-tiny-random",
-            do_train=False,
-            do_predict=True,
-            tokenizer_name=None,
-            no_teacher=True,
-        )
-        self._bart_distiller_cli(updates, check_contents=False)
-
-    @unittest.skipUnless(torch.cuda.is_available(), "skipping fp16 test")
-    def test_bdc_t5_train_fp16(self):
-        updates = dict(
-            fp16=FP16_EVER,
-            gpus=1,
-            model_type="t5",
-            model_name_or_path="patrickvonplaten/t5-tiny-random",
-            do_train=True,
-            do_predict=True,
-            tokenizer_name="patrickvonplaten/t5-tiny-random",
-            no_teacher=True,
-=======
-            fp16_opt_level="O1",
-            fp16=FP16_EVER,
         )
         self._bart_distiller_cli(updates)
 
@@ -186,7 +126,6 @@
             tokenizer_name=T5_TINY,
             no_teacher=True,
             alpha_hid=2.0,
->>>>>>> c01480bb
         )
         self._bart_distiller_cli(updates)
 
@@ -194,29 +133,14 @@
         updates = dict(student_encoder_layers=2, student_decoder_layers=1, no_teacher=True,)
         self._bart_distiller_cli(updates)
 
-    def test_bdc_yes_teacher(self):
-        updates = dict(student_encoder_layers=2, student_decoder_layers=1,)
-<<<<<<< HEAD
-        model = self._bart_distiller_cli(updates)
-        self.assertEqual(model.model_type, None)
-
     def test_bdc_checkpointing(self):
-
-=======
-        self._bart_distiller_cli(updates)
-
-    def test_bdc_checkpointing(self):
->>>>>>> c01480bb
         updates = dict(
             student_encoder_layers=2,
             student_decoder_layers=1,
             num_train_epochs=4,
             val_check_interval=0.25,
             alpha_hid=2.0,
-<<<<<<< HEAD
-            init_strategy='alternate',
-=======
->>>>>>> c01480bb
+            init_strategy="alternate",
         )
         model = self._bart_distiller_cli(updates, check_contents=False)
 
@@ -228,7 +152,6 @@
         self.assertEqual(len(new_transformer_ckpts), 1)
         examples = lmap(str.strip, model.hparams.data_dir.joinpath("test.source").open().readlines())
         out_path = tempfile.mktemp()
-<<<<<<< HEAD
         generate_summaries(examples, out_path, model_name=str(new_transformer_ckpts[0].parent))
         self.assertTrue(Path(out_path).exists())
         evaluate_checkpoint(ckpts[0], dest_dir=Path(tempfile.mkdtemp()))
@@ -254,41 +177,8 @@
         )
         self._bart_distiller_cli(updates)
 
-    def test_bdc_t5(self):
-        updates = dict(
-            student_encoder_layers=1,
-            student_decoder_layers=1,
-            alpha_hid=2.0,
-            teacher="patrickvonplaten/t5-tiny-random",
-            model_type="t5",
-            model_name_or_path="patrickvonplaten/t5-tiny-random",
-            tokenizer_name="patrickvonplaten/t5-tiny-random",
-        )
-        self._bart_distiller_cli(updates)
-
-    def test_bdc_t5_eval(self):
-        updates = dict(
-            model_type="t5",
-            model_name_or_path="patrickvonplaten/t5-tiny-random",
-            do_train=False,
-            do_predict=True,
-            tokenizer_name="patrickvonplaten/t5-tiny-random",
-            no_teacher=True,
-        )
-        self._bart_distiller_cli(updates, check_contents=False)
-
     def _bart_distiller_cli(self, updates, check_contents=True):
         default_updates = dict(
-            model_type="bart",
-=======
-        generate_summaries(examples, out_path, new_transformer_ckpts[0].parent)
-        self.assertTrue(Path(out_path).exists())
-
-        evaluate_checkpoint(ckpts[0], dest_dir=Path(tempfile.mkdtemp()))
-
-    def _bart_distiller_cli(self, updates, check_contents=True):
-        default_updates = dict(
->>>>>>> c01480bb
             train_batch_size=1,
             eval_batch_size=2,
             num_train_epochs=2,
@@ -316,23 +206,6 @@
         self.assertIn(ckpt_name, contents)
         self.assertIn("metrics.pkl", contents)
         self.assertIn("test_generations.txt", contents)
-<<<<<<< HEAD
-        self.assertIn("val_generations_1.txt", contents)
-        self.assertIn("val_1_results.txt", contents)
-        self.assertIn("test_results.txt", contents)
-        # self.assertEqual(len(contents), 15)
-
-        metrics = pickle_load(Path(output_dir) / "metrics.pkl")
-        import pandas as pd
-
-        val_df = pd.DataFrame(metrics["val"])
-        train_df = pd.DataFrame(metrics["train"])
-        test_df = pd.DataFrame(metrics["test"])
-        desired_n_evals = args_d["num_train_epochs"] * 2 + 1
-        self.assertEqual(val_df.shape[0], desired_n_evals)  #
-        self.assertEqual(test_df.shape[1], val_df.shape[1])
-        self.assertEqual(train_df.shape[0], 0)
-=======
         self.assertIn("val_generations_00001.txt", contents)
         self.assertIn("val_results_00001.txt", contents)
         self.assertIn("test_results.txt", contents)
@@ -341,7 +214,6 @@
         desired_n_evals = int(args_d["num_train_epochs"] * (1 / args_d["val_check_interval"]) + 1)
         self.assertEqual(len(metrics["val"]), desired_n_evals)
         self.assertEqual(len(metrics["train"]), 0)  # doesn't get logged here
->>>>>>> c01480bb
         return model
 
 
@@ -371,14 +243,8 @@
         output_dir = tempfile.mkdtemp(prefix="output_")
         args_d.update(
             data_dir=tmp_dir,
-<<<<<<< HEAD
-            model_type="t5",
-            model_name_or_path="patrickvonplaten/t5-tiny-random",
-            tokenizer_name=None,  # "patrickvonplaten/t5-tiny-random",
-=======
             model_name_or_path=T5_TINY,
             tokenizer_name=None,  # T5_TINY,
->>>>>>> c01480bb
             train_batch_size=2,
             eval_batch_size=2,
             gpus=0,
